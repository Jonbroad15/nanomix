#! /usr/bin/env python

import argparse
import numpy as np
import sys
import csv
import os
import re
import pandas as pd
import pyranges as pr

from scipy.stats import binom, dirichlet
from scipy.optimize import minimize, nnls, Bounds

script_dir = os.path.dirname(__file__)
ATLAS = os.path.join(script_dir, '..', 'atlases', 'meth_atlas.csv')

class ReferenceAtlas:
    def __init__(self, gr):
        self.cpg_ids = [(chrom, start, end) for chrom, start, end in\
                        zip(gr.Chromosome, gr.Start, gr.End)]
        cell_types = set(gr.columns) - {'Chromosome', 'Start', 'End', 'type'}
        self.K = len(cell_types)
        self.v = {k:list(gr[k]) for k in cell_types}
        self.A = np.array(gr.loc[:, cell_types])

    def get_x(self, sigma):
        x = np.matmul(self.A, sigma)
        return x

    def get_num_cpgs(self):
        return len(self.cpg_ids)

    def get_cell_types(self):
        return list(self.v.keys())

    def get_num_cell_types(self):
        return len(self.v.keys())

class Sample:
    def __init__(self, name, x_hat, m, t):
        self.name = name
        self.x_hat = x_hat
        self.m = m
        self.t = t

# Binomial model with sequencing errors, when epsilon = 0
# this is the same as the perfect data model
def log_likelihood_sequencing_with_errors(atlas, sigma, sample, p01,p11=None):
    sigma_t = sigma.reshape( (atlas.K, 1) )

    # the solver we use can try values that are outside
    # the constraints we impose, we need to clip here to prevent
    # things from blowing up
    x = np.clip(np.ravel(atlas.get_x(sigma_t)), 0, 1.0)
    if p11:
        p = x * p11 + (1-x) * p01
    else:
        p = x * (1 - p01) + (1 - x) * p01
    b =  binom.logpmf(sample.m, sample.t, p)

    #print("SigmaT", sigma_t)
    #print("SigmaSum", np.sum(sigma_t))
    #print("m", sample.m)
    #print("t", sample.t)
    #print("x", x)
    #print("B", b)
    #print("Sum", np.sum(b))
    return np.sum(b)

def eq_constraint(x):
    return 1 - np.sum(x)

#
# Model wrappers
#
def fit_llse(atlas, sample, p01, p11, random_inits):
    f = lambda x: -1 * log_likelihood_sequencing_with_errors(atlas, x, sample, p01, p11)
    bnds = [ (0.0, 1.0) ] * atlas.K
    cons = ({'type': 'eq', 'fun': eq_constraint})
    alpha = np.array([ 1.0 / atlas.K ] * atlas.K)
    if random_inits:
        n_trials = 20
        best_ll = np.inf
        best_sol = None
        initializations = dirichlet.rvs(alpha, size=n_trials).tolist()

        for (i, init) in enumerate(initializations):
            res = minimize(f, init, method='SLSQP', options={'maxiter': 10, 'disp':False}, bounds=bnds, constraints=cons)
            ll = res.get("fun")
            if ll < best_ll:
                best_ll = ll
                best_sol = res
        return best_sol.x
    else:
        res = minimize(f, alpha, method='SLSQP', options={'maxiter': 10, 'disp':False}, bounds=bnds, constraints=cons)
        return res.x

def fit_nnls(atlas, sample):

    # add sum=1 constraint
    t = np.array([1.0] * atlas.K).reshape( (1, atlas.K) )
    A = np.append(atlas.A, t, axis=0)
    b = np.append(sample.x_hat, [1.0], axis=0)
    res = nnls(A, b)
    return res[0]/np.sum(res[0])

def fit_nnls_constrained(atlas, sample):
    sigma_0 = np.array([ [ 1.0 / atlas.K ] * atlas.K ])
    f = lambda x: np.linalg.norm(atlas.A.dot(x) - sample.x_hat)
    bnds = [ (0.0, 1.0) ] * atlas.K
    cons = ({'type': 'eq', 'fun': eq_constraint})
    res = minimize(f, sigma_0, method='SLSQP', options={'maxiter': 10, 'disp':False}, bounds=bnds, constraints=cons)
    return res.x

def get_sample_name(s):
    s = s.split('/')[-1]
<<<<<<< HEAD
    return re.search("\.\d+(\.\d+)*", s)[0][1:]
=======
    s = s.split('.')[0]
    return s
>>>>>>> 6abe2dc4

def deconvolve(methylomes, atlas, model, epsilon):
    Y = []
    sample_names = []
<<<<<<< HEAD
    columns={'chromosome':'Chromosome', 'chr':'Chromosome',
=======
    columns={'chromosome':'Chromosome',
>>>>>>> 6abe2dc4
                            'start':'Start',
                            'end':'End'}
    df_atlas = pd.read_csv(atlas, sep='\t').rename(columns=columns)
    df_atlas.drop_duplicates(inplace=True)
    df_atlas.dropna(inplace=True)
    gr_atlas = pr.PyRanges(df_atlas).sort()
    for methylome in methylomes:
        # read methylomes data from mbtools
        try:
            df = pd.read_csv(methylome, sep='\t').rename(columns=columns)
        except pd.errors.EmptyDataError:
            continue
        df.drop_duplicates(inplace=True)
        df.dropna(inplace=True)
        gr_sample = pr.PyRanges(df).sort()

        # Init atlas and sample
        gr = gr_atlas.join(gr_sample)
        atlas = ReferenceAtlas(gr.df.loc[:, gr_atlas.columns])
        xhat = np.array(gr.modification_frequency)
        t = np.array(gr.num_called_reads)
        m = np.rint((t * xhat))
<<<<<<< HEAD
        name = get_sample_name(methylome)
        sample_names.append(name)
        s = Sample(name, xhat, m, t)

        # Run
        p01 = .0909
        p11 = .949
        if model == 'nnls':
=======
        sample_name.append(get_sample_name(methylome))
        s = Sample(name, xhat, m, t)

        # Run
        if model == 'nnls':
            Y.append(fit_nnls(atlas, s))
        else:
            Y.append(fit_llse(atlas, s, epsilon))

    return Y, sample_names, atlas

def deconvolve_uxm(methylomes, atlas, model, epsilon):
    Y = []
    sample_names = []
    columns={'chromosome':'Chromosome',
                            'start':'Start',
                            'end':'End'}
    df_atlas = pd.read_csv(atlas, sep='\t').rename(columns=columns)
    df_atlas.drop_duplicates(inplace=True)
    gr_atlas = pr.PyRanges(df_atlas).sort()
    for methylome in methylomes:
        # read methylomes data from mbtools
        try:
            df = pd.read_csv(methylome, sep='\t').rename(columns=columns)
        except pd.errors.EmptyDataError:
            continue
        df.drop_duplicates(inplace=True)
        df.dropna(inplace=True)
        gr_sample = pr.PyRanges(df).sort()

        # Init atlas and sample
        gr = gr_atlas.join(gr_sample)
        atlas = ReferenceAtlas(gr.df.loc[:, gr_atlas.columns])

        # Combine U/M reads into methylome
        u_reads = (np.array(gr.type) == 'U')*np.array(gr.u_reads)
        m_reads = (np.array(gr.type) == 'M')*np.array(gr.m_reads)
        um_reads = u_reads + m_reads
        # sanity check
        if any(um_reads > m_reads): Exception("Error in U/M read masking")

        # Init sample
        t = np.array(gr.num_called_reads)
        name = get_sample_name(methylome)
        sample_names.append(name)
        s = Sample(name, um_reads, um_reads, t)

        # Run
        if model == 'nnls':
            # Scale atlas by coverage in each position
            atlas.A = np.dot(np.diag(t), atlas.A)
>>>>>>> 6abe2dc4
            Y.append(fit_nnls(atlas, s))
        elif model == 'llse-asymmetric':
            Y.append(fit_llse(atlas, s, p01,p11, True))
        elif model == 'llse':
            Y.append(fit_llse(atlas, s, p01,None, True))
        else:
<<<<<<< HEAD
            Exception(f"no such model {model}")

    return Y, sample_names, atlas

def deconvolve_uxm(methylomes, atlas, model, epsilon):
    Y = []
    sample_names = []
    columns={'chromosome':'Chromosome',
                            'start':'Start',
                            'end':'End'}
    df_atlas = pd.read_csv(atlas, sep='\t').rename(columns=columns)
    df_atlas.drop_duplicates(inplace=True)
    gr_atlas = pr.PyRanges(df_atlas).sort()
    for methylome in methylomes:
        # read methylomes data from mbtools
        try:
            df = pd.read_csv(methylome, sep='\t').rename(columns=columns)
        except pd.errors.EmptyDataError:
            continue
        df.drop_duplicates(inplace=True)
        df.dropna(inplace=True)
        gr_sample = pr.PyRanges(df).sort()

        # Init atlas and sample
        gr = gr_atlas.join(gr_sample)
        atlas = ReferenceAtlas(gr.df.loc[:, gr_atlas.columns])

        # Combine U/M reads into methylome
        breakpoint()
        u_reads = (np.array(gr.type) == 'U')*np.array(gr.u_reads)
        m_reads = (np.array(gr.type) == 'M')*np.array(gr.m_reads)
        um_reads = u_reads + m_reads
        # sanity check
        if any(um_reads > m_reads): Exception("Error in U/M read masking")

        # Init sample
        t = np.array(gr.num_called_reads)
        name = get_sample_name(methylome)
        sample_names.append(name)
        s = Sample(name, um_reads, um_reads, t)

        # Run
        if model == 'nnls':
            # Scale atlas by coverage in each position
            atlas.A = np.dot(np.diag(t), atlas.A)
            Y.append(fit_nnls(atlas, s))
        elif model == 'llse-asymmetric':
            Y.append(fit_llse_asym(atlas, s, .949, epsilon, True))
        elif model == 'llse':
            Y.append(fit_llse(atlas, s, epsilon, True))
        else:
            Exception(f"no such model {model}")
=======
            Y.append(fit_llse(atlas, s, epsilon))
>>>>>>> 6abe2dc4

    return Y, sample_names, atlas

def main():
    parser = argparse.ArgumentParser()
    parser.add_argument('--atlas', type=str,
            default='/.mounts/labs/simpsonlab/users/jbroadbent/code/cfdna/nanopore_cfdna/atlases/meth_atlas.csv')
    parser.add_argument('--name', type=str, default='sample1')
    parser.add_argument('--model', default='llse', type=str, help='deconvolution model options: [nnml, llse]')
    parser.add_argument('input', nargs='+',
                        help='reference_modifications.tsv file')
    parser.add_argument('--epsilon', default=0.05, type=float)
    parser.add_argument('--uxm', action='store_true', help='Loyfer UXM deconvolution method')
    args = parser.parse_args()

    if args.uxm:
        Y, sample_names, atlas = deconvolve_uxm(args.input, args.atlas, args.model, args.epsilon)
    else:
        Y, sample_names, atlas = deconvolve(args.input, args.atlas, args.model, args.epsilon)

    print("\t".join(['ct'] + sample_names))
    for i, cell_type in enumerate(atlas.get_cell_types()):
        print("\t".join([cell_type] + [str(round(y[i],4)) for y in Y]))

if __name__ == "__main__":
    main()<|MERGE_RESOLUTION|>--- conflicted
+++ resolved
@@ -44,7 +44,7 @@
         self.m = m
         self.t = t
 
-# Binomial model with sequencing errors, when epsilon = 0
+# Binomial model with sequencing errors, when p01 = 0
 # this is the same as the perfect data model
 def log_likelihood_sequencing_with_errors(atlas, sigma, sample, p01,p11=None):
     sigma_t = sigma.reshape( (atlas.K, 1) )
@@ -59,13 +59,6 @@
         p = x * (1 - p01) + (1 - x) * p01
     b =  binom.logpmf(sample.m, sample.t, p)
 
-    #print("SigmaT", sigma_t)
-    #print("SigmaSum", np.sum(sigma_t))
-    #print("m", sample.m)
-    #print("t", sample.t)
-    #print("x", x)
-    #print("B", b)
-    #print("Sum", np.sum(b))
     return np.sum(b)
 
 def eq_constraint(x):
@@ -80,21 +73,21 @@
     cons = ({'type': 'eq', 'fun': eq_constraint})
     alpha = np.array([ 1.0 / atlas.K ] * atlas.K)
     if random_inits:
-        n_trials = 20
+        n_trials = 10
         best_ll = np.inf
         best_sol = None
         initializations = dirichlet.rvs(alpha, size=n_trials).tolist()
 
         for (i, init) in enumerate(initializations):
-            res = minimize(f, init, method='SLSQP', options={'maxiter': 10, 'disp':False}, bounds=bnds, constraints=cons)
+            res = minimize(f, init, method='SLSQP', options={'maxiter': 100, 'disp':False}, bounds=bnds, constraints=cons)
             ll = res.get("fun")
             if ll < best_ll:
                 best_ll = ll
                 best_sol = res
-        return best_sol.x
+        return best_sol.x/np.sum(best_sol.x)
     else:
-        res = minimize(f, alpha, method='SLSQP', options={'maxiter': 10, 'disp':False}, bounds=bnds, constraints=cons)
-        return res.x
+        res = minimize(f, alpha, method='SLSQP', options={'maxiter': 100, 'disp':False}, bounds=bnds, constraints=cons)
+        return res.x / np.sum(res.x)
 
 def fit_nnls(atlas, sample):
 
@@ -115,21 +108,14 @@
 
 def get_sample_name(s):
     s = s.split('/')[-1]
-<<<<<<< HEAD
-    return re.search("\.\d+(\.\d+)*", s)[0][1:]
-=======
-    s = s.split('.')[0]
-    return s
->>>>>>> 6abe2dc4
-
-def deconvolve(methylomes, atlas, model, epsilon):
+    # label with coverage level
+    # return re.search("\.\d+(\.\d+)*", s)[0][1:]
+    return  s.split('.')[0]
+
+def deconvolve(methylomes, atlas, model, p01, p11, random_inits):
     Y = []
     sample_names = []
-<<<<<<< HEAD
     columns={'chromosome':'Chromosome', 'chr':'Chromosome',
-=======
-    columns={'chromosome':'Chromosome',
->>>>>>> 6abe2dc4
                             'start':'Start',
                             'end':'End'}
     df_atlas = pd.read_csv(atlas, sep='\t').rename(columns=columns)
@@ -152,28 +138,21 @@
         xhat = np.array(gr.modification_frequency)
         t = np.array(gr.num_called_reads)
         m = np.rint((t * xhat))
-<<<<<<< HEAD
         name = get_sample_name(methylome)
         sample_names.append(name)
         s = Sample(name, xhat, m, t)
 
         # Run
-        p01 = .0909
-        p11 = .949
-        if model == 'nnls':
-=======
-        sample_name.append(get_sample_name(methylome))
-        s = Sample(name, xhat, m, t)
-
-        # Run
         if model == 'nnls':
             Y.append(fit_nnls(atlas, s))
+        elif model == 'llse':
+            Y.append(fit_llse(atlas, s, p01, p11, random_inits))
         else:
-            Y.append(fit_llse(atlas, s, epsilon))
+            Exception(f"no such model {model}")
 
     return Y, sample_names, atlas
 
-def deconvolve_uxm(methylomes, atlas, model, epsilon):
+def deconvolve_uxm(methylomes, atlas, model, p01, p11, random_inits):
     Y = []
     sample_names = []
     columns={'chromosome':'Chromosome',
@@ -197,58 +176,6 @@
         atlas = ReferenceAtlas(gr.df.loc[:, gr_atlas.columns])
 
         # Combine U/M reads into methylome
-        u_reads = (np.array(gr.type) == 'U')*np.array(gr.u_reads)
-        m_reads = (np.array(gr.type) == 'M')*np.array(gr.m_reads)
-        um_reads = u_reads + m_reads
-        # sanity check
-        if any(um_reads > m_reads): Exception("Error in U/M read masking")
-
-        # Init sample
-        t = np.array(gr.num_called_reads)
-        name = get_sample_name(methylome)
-        sample_names.append(name)
-        s = Sample(name, um_reads, um_reads, t)
-
-        # Run
-        if model == 'nnls':
-            # Scale atlas by coverage in each position
-            atlas.A = np.dot(np.diag(t), atlas.A)
->>>>>>> 6abe2dc4
-            Y.append(fit_nnls(atlas, s))
-        elif model == 'llse-asymmetric':
-            Y.append(fit_llse(atlas, s, p01,p11, True))
-        elif model == 'llse':
-            Y.append(fit_llse(atlas, s, p01,None, True))
-        else:
-<<<<<<< HEAD
-            Exception(f"no such model {model}")
-
-    return Y, sample_names, atlas
-
-def deconvolve_uxm(methylomes, atlas, model, epsilon):
-    Y = []
-    sample_names = []
-    columns={'chromosome':'Chromosome',
-                            'start':'Start',
-                            'end':'End'}
-    df_atlas = pd.read_csv(atlas, sep='\t').rename(columns=columns)
-    df_atlas.drop_duplicates(inplace=True)
-    gr_atlas = pr.PyRanges(df_atlas).sort()
-    for methylome in methylomes:
-        # read methylomes data from mbtools
-        try:
-            df = pd.read_csv(methylome, sep='\t').rename(columns=columns)
-        except pd.errors.EmptyDataError:
-            continue
-        df.drop_duplicates(inplace=True)
-        df.dropna(inplace=True)
-        gr_sample = pr.PyRanges(df).sort()
-
-        # Init atlas and sample
-        gr = gr_atlas.join(gr_sample)
-        atlas = ReferenceAtlas(gr.df.loc[:, gr_atlas.columns])
-
-        # Combine U/M reads into methylome
         breakpoint()
         u_reads = (np.array(gr.type) == 'U')*np.array(gr.u_reads)
         m_reads = (np.array(gr.type) == 'M')*np.array(gr.m_reads)
@@ -261,21 +188,16 @@
         name = get_sample_name(methylome)
         sample_names.append(name)
         s = Sample(name, um_reads, um_reads, t)
+        atlas.A = np.dot(np.diag(t), atlas.A)
 
         # Run
         if model == 'nnls':
             # Scale atlas by coverage in each position
-            atlas.A = np.dot(np.diag(t), atlas.A)
             Y.append(fit_nnls(atlas, s))
-        elif model == 'llse-asymmetric':
-            Y.append(fit_llse_asym(atlas, s, .949, epsilon, True))
         elif model == 'llse':
-            Y.append(fit_llse(atlas, s, epsilon, True))
+            Y.append(fit_llse(atlas, s, p01, p11, True))
         else:
             Exception(f"no such model {model}")
-=======
-            Y.append(fit_llse(atlas, s, epsilon))
->>>>>>> 6abe2dc4
 
     return Y, sample_names, atlas
 
@@ -287,14 +209,16 @@
     parser.add_argument('--model', default='llse', type=str, help='deconvolution model options: [nnml, llse]')
     parser.add_argument('input', nargs='+',
                         help='reference_modifications.tsv file')
-    parser.add_argument('--epsilon', default=0.05, type=float)
+    parser.add_argument('--p01', default=0.0909, type=float)
+    parser.add_argument('--p11', default=None, type=float)
+    parser.add_argument('--random_inits', action='store_true')
     parser.add_argument('--uxm', action='store_true', help='Loyfer UXM deconvolution method')
     args = parser.parse_args()
 
     if args.uxm:
-        Y, sample_names, atlas = deconvolve_uxm(args.input, args.atlas, args.model, args.epsilon)
+        Y, sample_names, atlas = deconvolve_uxm(args.input, args.atlas, args.model, args.p01, args.p11, args.random_inits)
     else:
-        Y, sample_names, atlas = deconvolve(args.input, args.atlas, args.model, args.epsilon)
+        Y, sample_names, atlas = deconvolve(args.input, args.atlas, args.model, args.p01, args.p11, args.random_inits)
 
     print("\t".join(['ct'] + sample_names))
     for i, cell_type in enumerate(atlas.get_cell_types()):
